--- conflicted
+++ resolved
@@ -447,7 +447,6 @@
     ]
 
 
-<<<<<<< HEAD
 def test_session_range_many_blocks(tmp_path: Path) -> None:
     """Time-range queries work with many blocks."""
 
@@ -482,24 +481,3 @@
         "s", start_time=3.5, end_time=7.5
     )
     assert [m.content for m, _ in result] == ["m4", "m5", "m6", "m7"]
-=======
-async def test_async_histories_with_multiple_blocks_order_no_ts(tmp_path: Path) -> None:
-    """Async version of `get_histories` ordering test."""
-
-    store = BaseHistoryStore(db_url=f"sqlite:///{tmp_path}/multi_async_no_ts.sqlite")
-
-    await store.aadd_messages([(HumanMessage("b1-1"), 1.1)], block_id="b1", block_ts=1.0)
-    await store.aadd_messages([(HumanMessage("b1-2"), 1.3)], block_id="b1", block_ts=1.0)
-    await store.aadd_messages([(HumanMessage("b2-1"), 0.6)], block_id="b2", block_ts=0.5)
-    await store.aadd_messages([(HumanMessage("b2-2"), 1.2)], block_id="b2", block_ts=0.5)
-    await store.aadd_messages([(HumanMessage("b2-3"), 1.4)], block_id="b2", block_ts=0.5)
-
-    result = await store.aget_histories(["b2", "b1"])
-    assert [m.content for m in result] == [
-        "b2-1",
-        "b1-1",
-        "b2-2",
-        "b1-2",
-        "b2-3",
-    ]
->>>>>>> 806f85bb
